--- conflicted
+++ resolved
@@ -69,13 +69,8 @@
 def graknlabs_verification():
     git_repository(
         name = "graknlabs_verification",
-<<<<<<< HEAD
         remote = "https://github.com/jmsfltchr/verification.git",
         commit = "73b9b8ade8b21efe331cb1f1fe28c2addb40b742",  # sync-marker: do not remove this comment, this is used for sync-dependencies by @graknlabs_verification
-=======
-        remote = "https://github.com/graknlabs/verification",
-        commit = "a823ed61edd14af625a65c244c966ee6d1f895ed",  # sync-marker: do not remove this comment, this is used for sync-dependencies by @graknlabs_verification
->>>>>>> df9b02dd
     )
 
 def graknlabs_grabl_tracing():
