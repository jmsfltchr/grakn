--- conflicted
+++ resolved
@@ -35,12 +35,9 @@
       - title: Post deployment steps
         output: web
         url: /docs/cloud-deployment/post-deployment
-<<<<<<< HEAD
-=======
       - title: Terms of service
         output: web
         url: /docs/cloud-deployment/terms-of-service
->>>>>>> 1f1c630d
   - title: Knowledge Model
     output: web
     folderitems:
