--- conflicted
+++ resolved
@@ -19,18 +19,16 @@
 package ai.grakn.engine.tasks;
 
 import ai.grakn.engine.GraknEngineConfig;
-<<<<<<< HEAD
 import ai.grakn.engine.tasks.connection.RedisCountStorage;
 import ai.grakn.engine.tasks.manager.TaskCheckpoint;
 import ai.grakn.engine.tasks.manager.TaskConfiguration;
 import ai.grakn.engine.tasks.manager.TaskState;
 import ai.grakn.engine.tasks.manager.TaskSubmitter;
 import com.codahale.metrics.MetricRegistry;
-=======
 import ai.grakn.engine.factory.EngineGraknGraphFactory;
-import ai.grakn.engine.tasks.connection.RedisConnection;
->>>>>>> 88ecaa71
 import com.google.common.base.Preconditions;
+
+import javax.annotation.Nullable;
 import java.util.function.Consumer;
 import javax.annotation.Nullable;
 
@@ -47,16 +45,13 @@
     TaskConfiguration configuration = null;
     private @Nullable Consumer<TaskCheckpoint> saveCheckpoint = null;
     private @Nullable GraknEngineConfig engineConfig = null;
-<<<<<<< HEAD
+    private @Nullable EngineGraknGraphFactory factory = null;
     private @Nullable RedisCountStorage redis = null;
     private @Nullable MetricRegistry metricRegistry = null;
-=======
-    private @Nullable RedisConnection redis = null;
-    private @Nullable EngineGraknGraphFactory factory = null;
->>>>>>> 88ecaa71
 
     /**
      * Initialize the {@link BackgroundTask}. This must be called prior to any other call to {@link BackgroundTask}.
+     *
      * @param saveCheckpoint Consumer<String> which can be called at any time to save a state checkpoint that would allow
      *                       the task to resume from this point should it crash.
      * @param configuration  The configuration needed to execute the task
@@ -64,24 +59,16 @@
      * @param metricRegistry Metric registry
      */
     public final void initialize(
-<<<<<<< HEAD
             Consumer<TaskCheckpoint> saveCheckpoint, TaskConfiguration configuration,
             TaskSubmitter taskSubmitter, GraknEngineConfig engineConfig, RedisCountStorage redis,
-            MetricRegistry metricRegistry) {
-=======
-            Consumer<TaskCheckpoint> saveCheckpoint, TaskConfiguration configuration, TaskSubmitter taskSubmitter,
-            GraknEngineConfig engineConfig, RedisConnection redis, EngineGraknGraphFactory factory) {
->>>>>>> 88ecaa71
+            MetricRegistry metricRegistry, EngineGraknGraphFactory factory) {) {
         this.configuration = configuration;
         this.taskSubmitter = taskSubmitter;
         this.saveCheckpoint = saveCheckpoint;
         this.engineConfig = engineConfig;
         this.redis = redis;
-<<<<<<< HEAD
         this.metricRegistry = metricRegistry;
-=======
         this.factory = factory;
->>>>>>> 88ecaa71
     }
 
     /**
@@ -164,16 +151,13 @@
         return redis;
     }
 
-<<<<<<< HEAD
+    public final EngineGraknGraphFactory factory(){
+        Preconditions.checkNotNull(factory, "BackgroundTask#initialise must be called before retrieving the engine factory");
+        return factory;
+    }
     public final MetricRegistry metricRegistry() {
         Preconditions.checkNotNull(metricRegistry, "BackgroundTask#initialise must be called before retrieving metrics registry");
         return metricRegistry;
     }
 
-=======
-    public final EngineGraknGraphFactory factory(){
-        Preconditions.checkNotNull(factory, "BackgroundTask#initialise must be called before retrieving the engine factory");
-        return factory;
-    }
->>>>>>> 88ecaa71
 }